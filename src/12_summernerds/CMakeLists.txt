--- conflicted
+++ resolved
@@ -62,10 +62,6 @@
 add_executable(uiaos-kernel 
     src/kernel.c
     src/menu.c
-<<<<<<< HEAD
-    #src/screen.c
-=======
->>>>>>> c9254a10
     src/matrix_effect/matrix.c
     #src/song.c
     src/common.c
