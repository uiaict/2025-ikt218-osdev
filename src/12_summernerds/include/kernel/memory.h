/*
 * This is a header file for a simple memory management library.
 * It includes declarations for functions related to memory allocation,
 * paging and memory manipulation (copying and setting).
 */

 #ifndef MEMORY_H
 #define MEMORY_H
 
 #include <libc/stdint.h> /* Include standard integer types */
<<<<<<< HEAD
 #include <libc/limits.h> /* Include standard definitions */
=======
 #include <libc/stddef.h> /* Include standard definitions */
>>>>>>> 2dcfd71b
 
 /*
  * Definition of a struct that represents a memory allocation.
  * It contains a status field (0 or 1) indicating if the memory
  * is currently allocated or not, and a size field indicating
  * the size of the allocated memory in bytes.
  */
 typedef struct {
     uint8_t status;
     uint32_t size;
 } alloc_t;
 
 /* Init Kernel Memory */
 void init_kernel_memory(uint32_t* kernel_end);
 
 
 /* Function declarations for paging operations */
 extern void init_paging(); /* Initializes paging */
 extern void paging_map_virtual_to_phys(uint32_t virt, uint32_t phys); /* Maps a virtual address to a physical address */
 
 /* Function declarations for memory allocation */
 extern char* pmalloc(size_t size); /* Allocates memory of given size with page alignment */
 extern void* malloc(size_t size); /* Allocates memory of given size */
 extern void free(void *mem); /* Frees memory previously allocated */
 
 /* Function declarations for memory manipulation */
 extern void* memcpy(void* dest, const void* src, size_t num ); /* Copies num bytes from src to dest */
 extern void* memset (void * ptr, int value, size_t num ); /* Sets num bytes starting from ptr to value */
 extern void* memset16 (void *ptr, uint16_t value, size_t num); /* Sets num bytes starting from ptr to a 16-bit value */
 
 /* Other helper functions*/
 void print_memory_layout();
 
 #endif<|MERGE_RESOLUTION|>--- conflicted
+++ resolved
@@ -7,12 +7,8 @@
  #ifndef MEMORY_H
  #define MEMORY_H
  
- #include <libc/stdint.h> /* Include standard integer types */
-<<<<<<< HEAD
- #include <libc/limits.h> /* Include standard definitions */
-=======
- #include <libc/stddef.h> /* Include standard definitions */
->>>>>>> 2dcfd71b
+ #include <libc/libc/stdint.h> /* Include standard integer types */
+ #include <libc/libc/limits.h> /* Include standard definitions */
  
  /*
   * Definition of a struct that represents a memory allocation.
