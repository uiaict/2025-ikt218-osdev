<<<<<<< HEAD
#pragma once
#include "i386/interruptRegister.h"


=======
#ifndef KEYBOARD_H
#define KEYBOARD_H

#include "i386/interruptRegister.h"

typedef struct
{
    int x;
    int y;
} vector2D;

#define BUFFER_SIZE 255

void EnableTyping();
void DisableTyping();
>>>>>>> 88dd27d7
char scanCodeToASCII(unsigned char *scanCode);
void irq1_keyboard_handler(registers_t *regs, void *ctx);
int has_user_pressed_esc();

void EnableBufferTyping();
void DisableBufferTyping();
void wait_for_keypress();
char get_key();
void reset_key_buffer();
char get_first_buffer();

static vector2D arrowKeys2D;

#endif<|MERGE_RESOLUTION|>--- conflicted
+++ resolved
@@ -1,9 +1,3 @@
-<<<<<<< HEAD
-#pragma once
-#include "i386/interruptRegister.h"
-
-
-=======
 #ifndef KEYBOARD_H
 #define KEYBOARD_H
 
@@ -19,7 +13,6 @@
 
 void EnableTyping();
 void DisableTyping();
->>>>>>> 88dd27d7
 char scanCodeToASCII(unsigned char *scanCode);
 void irq1_keyboard_handler(registers_t *regs, void *ctx);
 int has_user_pressed_esc();
