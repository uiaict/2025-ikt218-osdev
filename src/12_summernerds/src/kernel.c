#include "i386/keyboard.h"
#include "i386/descriptorTables.h"
#include "i386/interruptRegister.h"
#include "i386/monitor.h"
#include "kernel/pit.h"
#include "kernel/memory.h"
#include <libc/stdint.h>
#include <libc/stddef.h>
#include "libc/stdbool.h"
#include "song/song.h"
#include "common.h"
#include "menu.h"

uint8_t rainbow_colours[4] = {0x4, 0xE, 0x2, 0x9};
static char key_buffer[BUFFER_SIZE];

#define VGA_HEIGHT 25
#define VGA_WIDTH 80
#define VGA_MEMORY (volatile uint16_t *)0xB8000

extern uint32_t end; // Linker symbol marking the end of kernel

// uint8_t rainbow_colours[4] = {0x4, 0xE, 0x2, 0x9}; // Rød, gul, grønn, blå

struct multiboot_info
{
    uint32_t size;
    uint32_t reserved;
    struct multiboot_tag *first;
};

// Skriver til terminalen linje for linje
void write_line_to_terminal(const char *str, int line)
{
    if (line >= VGA_HEIGHT)
        return; // Unngår å skrive utenfor skjermen

    volatile uint16_t *vga = VGA_MEMORY + (VGA_WIDTH * line); // Flytter til riktig linje

    for (int i = 0; str[i] && i < VGA_WIDTH; i++)
    {
        vga[i] = (rainbow_colours[i % 4] << 8) | str[i]; // Skriver tegn med farge
    }
}

int main(uint32_t magic, uint32_t mb_info_addr)
{

<<<<<<< HEAD
//    write_line_to_terminal("Hello", 1);
//    write_line_to_terminal("Summernerds!!!", 2);
=======
    write_line_to_terminal("Hello", 1);          // Første linje
    write_line_to_terminal("Summernerds!!!", 2); // Andre linje
>>>>>>> 0660e364

    // initializing basic systems
    monitor_initialize();

    //-- assignment 2 --
    init_gdt();
    printf("\n\n\nHello world!\n");

    //-- assignment 3 --
    init_idt();
    init_irq();
    testThreeISRs();
    register_irq_handler(IRQ1, irq1_keyboard_handler, 0);

    // assignment 4
    init_kernel_memory(&end); // Initializing the kernel memory manager
    init_paging();            // call function to activate paging
    print_memory_layout();    // print memory layout to screen
    init_pit();               // Initialize PIT (programmable interval timer)
    // Here we test the memory allocation
    void *mem1 = malloc(2345);
    void *mem2 = malloc(4321);
    void *mem3 = malloc(3331);

    // print if we get any problem with allocating memory
    // printf("Allocated memory blocks at: 0x%x, 0x%x, 0x%x\n", mem1, mem2, mem3);

    beep();

    // EnableTyping(); // Enables free typing
    handle_menu(); // opens the menu

    // Usually shouldnt get here, since it then quits kernel main.
    return 0;
}<|MERGE_RESOLUTION|>--- conflicted
+++ resolved
@@ -1,90 +1,85 @@
-#include "i386/keyboard.h"
-#include "i386/descriptorTables.h"
-#include "i386/interruptRegister.h"
-#include "i386/monitor.h"
-#include "kernel/pit.h"
-#include "kernel/memory.h"
-#include <libc/stdint.h>
-#include <libc/stddef.h>
-#include "libc/stdbool.h"
-#include "song/song.h"
-#include "common.h"
-#include "menu.h"
-
-uint8_t rainbow_colours[4] = {0x4, 0xE, 0x2, 0x9};
-static char key_buffer[BUFFER_SIZE];
-
-#define VGA_HEIGHT 25
-#define VGA_WIDTH 80
-#define VGA_MEMORY (volatile uint16_t *)0xB8000
-
-extern uint32_t end; // Linker symbol marking the end of kernel
-
-// uint8_t rainbow_colours[4] = {0x4, 0xE, 0x2, 0x9}; // Rød, gul, grønn, blå
-
-struct multiboot_info
-{
-    uint32_t size;
-    uint32_t reserved;
-    struct multiboot_tag *first;
-};
-
-// Skriver til terminalen linje for linje
-void write_line_to_terminal(const char *str, int line)
-{
-    if (line >= VGA_HEIGHT)
-        return; // Unngår å skrive utenfor skjermen
-
-    volatile uint16_t *vga = VGA_MEMORY + (VGA_WIDTH * line); // Flytter til riktig linje
-
-    for (int i = 0; str[i] && i < VGA_WIDTH; i++)
-    {
-        vga[i] = (rainbow_colours[i % 4] << 8) | str[i]; // Skriver tegn med farge
-    }
-}
-
-int main(uint32_t magic, uint32_t mb_info_addr)
-{
-
-<<<<<<< HEAD
-//    write_line_to_terminal("Hello", 1);
-//    write_line_to_terminal("Summernerds!!!", 2);
-=======
-    write_line_to_terminal("Hello", 1);          // Første linje
-    write_line_to_terminal("Summernerds!!!", 2); // Andre linje
->>>>>>> 0660e364
-
-    // initializing basic systems
-    monitor_initialize();
-
-    //-- assignment 2 --
-    init_gdt();
-    printf("\n\n\nHello world!\n");
-
-    //-- assignment 3 --
-    init_idt();
-    init_irq();
-    testThreeISRs();
-    register_irq_handler(IRQ1, irq1_keyboard_handler, 0);
-
-    // assignment 4
-    init_kernel_memory(&end); // Initializing the kernel memory manager
-    init_paging();            // call function to activate paging
-    print_memory_layout();    // print memory layout to screen
-    init_pit();               // Initialize PIT (programmable interval timer)
-    // Here we test the memory allocation
-    void *mem1 = malloc(2345);
-    void *mem2 = malloc(4321);
-    void *mem3 = malloc(3331);
-
-    // print if we get any problem with allocating memory
-    // printf("Allocated memory blocks at: 0x%x, 0x%x, 0x%x\n", mem1, mem2, mem3);
-
-    beep();
-
-    // EnableTyping(); // Enables free typing
-    handle_menu(); // opens the menu
-
-    // Usually shouldnt get here, since it then quits kernel main.
-    return 0;
+#include "i386/keyboard.h"
+#include "i386/descriptorTables.h"
+#include "i386/interruptRegister.h"
+#include "i386/monitor.h"
+#include "kernel/pit.h"
+#include "kernel/memory.h"
+#include <libc/stdint.h>
+#include <libc/stddef.h>
+#include "libc/stdbool.h"
+#include "song/song.h"
+#include "common.h"
+#include "menu.h"
+
+uint8_t rainbow_colours[4] = {0x4, 0xE, 0x2, 0x9};
+static char key_buffer[BUFFER_SIZE];
+
+#define VGA_HEIGHT 25
+#define VGA_WIDTH 80
+#define VGA_MEMORY (volatile uint16_t *)0xB8000
+
+extern uint32_t end; // Linker symbol marking the end of kernel
+
+// uint8_t rainbow_colours[4] = {0x4, 0xE, 0x2, 0x9}; // Rød, gul, grønn, blå
+
+struct multiboot_info
+{
+    uint32_t size;
+    uint32_t reserved;
+    struct multiboot_tag *first;
+};
+
+// Skriver til terminalen linje for linje
+void write_line_to_terminal(const char *str, int line)
+{
+    if (line >= VGA_HEIGHT)
+        return; // Unngår å skrive utenfor skjermen
+
+    volatile uint16_t *vga = VGA_MEMORY + (VGA_WIDTH * line); // Flytter til riktig linje
+
+    for (int i = 0; str[i] && i < VGA_WIDTH; i++)
+    {
+        vga[i] = (rainbow_colours[i % 4] << 8) | str[i]; // Skriver tegn med farge
+    }
+}
+
+int main(uint32_t magic, uint32_t mb_info_addr)
+{
+
+    write_line_to_terminal("Hello", 1);          // Første linje
+    write_line_to_terminal("Summernerds!!!", 2); // Andre linje
+
+    // initializing basic systems
+    monitor_initialize();
+
+    //-- assignment 2 --
+    init_gdt();
+    printf("\n\n\nHello world!\n");
+
+    //-- assignment 3 --
+    init_idt();
+    init_irq();
+    testThreeISRs();
+    register_irq_handler(IRQ1, irq1_keyboard_handler, 0);
+
+    // assignment 4
+    init_kernel_memory(&end); // Initializing the kernel memory manager
+    init_paging();            // call function to activate paging
+    print_memory_layout();    // print memory layout to screen
+    init_pit();               // Initialize PIT (programmable interval timer)
+    // Here we test the memory allocation
+    void *mem1 = malloc(2345);
+    void *mem2 = malloc(4321);
+    void *mem3 = malloc(3331);
+
+    // print if we get any problem with allocating memory
+    // printf("Allocated memory blocks at: 0x%x, 0x%x, 0x%x\n", mem1, mem2, mem3);
+
+    beep();
+
+    // EnableTyping(); // Enables free typing
+    handle_menu(); // opens the menu
+
+    // Usually shouldnt get here, since it then quits kernel main.
+    return 0;
 }