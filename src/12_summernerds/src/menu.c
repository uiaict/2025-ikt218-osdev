#include "i386/keyboard.h"
#include "kernel/pit.h"
#include "kernel/memory.h"
#include "libc/stdio.h"
#include "matrix_effect/matrix.h"
#include "song/song.h"
#include "common.h"
#include "menu.h"
#include "game/game.h"
#include "i386/monitor.h"

void reset_key_buffer();

void shutdown()
{

    outb(0x604, 0x20);
    outb(0xB004, 0x20);

    asm volatile("cli");
    while (1)
    {
        asm volatile("hlt");
    }
}

void print_menu()
{
    monitor_clear();
    printf("\\\\                            //\n"
           " \\\\                          // \n"
           "  \\\\                        //  \n"
           "   \\\\                      //   \n"
           "    \\\\        //\\\\        //    \n" // for wanted result, it looks weird here
           "     \\\\      //  \\\\      //     \n"
           "      \\\\    //    \\\\    //      \n"
           "       \\\\  //      \\\\  //       \n"
           "        \\\\//        \\\\//        \n"
           "Welcome to the os for summernerds!\n"
           "\n"
           " 1. Play Startup Song\n"
           " 2. Matrix Rain Effect\n"
           " 3. Play beep Sound\n"
           " 4. Write text (similar to notepad)\n"
           " 5. Play pong.\n"
           " 6. Exit\n"
           "\n");
}

void handle_menu()
{
    EnableBufferTyping();
    while (1)
    {
        print_menu();
        char choice = get_key();
<<<<<<< HEAD
        printf("%c", choice); //bruk %c for char, %d er for int
        printf("\n");
=======
        putchar(choice);
        putchar('\n');
>>>>>>> 88dd27d7

        switch (choice)
        {
        case '1':
        {
            printf("Playing startup song...\n");
            Song song = {music_1, sizeof(music_1) / sizeof(Note)};
            play_song(&song);
            break;
        }

        case '2':
        {
            printf("Starting Matrix Rain effect...\n");
            reset_key_buffer();
            init_matrix();
            while (1)
            {
                draw_matrix_frame();
                sleep_interrupt(80);
                if (get_first_buffer())
                    break;
            }
            break;
        }

        case '3':
        {
            printf("Beep!\n");
            beep();
            break;
        }

        case '4':
        {
            DisableBufferTyping();
            monitor_clear();
            EnableTyping();
            while (true)
            {
                if (has_user_pressed_esc())
                {
                    DisableTyping();
                    break;
                }
            }
            EnableBufferTyping();
            break;
        }
        case '5':
            run_pong();
            break;
        case '6':
        {
            printf("Shutting down...\n");
            shutdown();
            return;
        }

        default:
        {
            printf("Option not acceptable. Please try again...\n");
            break;
        }
        }

        printf("\nPress any key in order to return to get back to menu...");
        wait_for_keypress();
    }
}<|MERGE_RESOLUTION|>--- conflicted
+++ resolved
@@ -54,13 +54,8 @@
     {
         print_menu();
         char choice = get_key();
-<<<<<<< HEAD
-        printf("%c", choice); //bruk %c for char, %d er for int
-        printf("\n");
-=======
         putchar(choice);
         putchar('\n');
->>>>>>> 88dd27d7
 
         switch (choice)
         {
