// Pong created by pbogre on github, but modified to work
// Link: https://github.com/pbogre/pong.c

#include <libc/stdio.h>
#include <libc/stdbool.h>
#include "common.h"
#include "kernel/pit.h"
#include "i386/keyboard.h"
#include "i386/monitor.h"

#define LNLIMIT 100

int abs(int number)
{
    if (number < 0)
        return -number;
    return number;
}
// Simple exponential approximation using Taylor series
double exp_taylor(double x, int terms)
{
    double result = 1.0;
    double term = 1.0;
    for (int i = 1; i < terms; ++i)
    {
        term *= x / i;
        result += term;
    }
    return result;
}
// Natural log using Newton-Raphson
double ln(double x)
{
    if (x <= 0)
        return -1e9; // error approximation

    double y = 1.0; // initial guess
    for (int i = 0; i < 20; ++i)
    {
        double e_y = exp_taylor(y, 20);
        y = y - 1 + x / e_y;
    }
    return y;
}
// Log base 10 using ln
double log10(double x)
{
    return ln(x) / ln(10.0);
}
int floor(float num)
{
    return (int)num;
}

typedef uint16_t uint;

// global variables, does not use #define because they can be changed with arguments
uint ROWS = 12,
     COLS = 80,

     PADDLE_X = 2,
     PADDLE_Y = 3,

     BALL_SIZE = 1,

     BOT_FOW = 12,        // bot fog of war. higher means easier opponent
    UPDATE_FREQUENCY = 5, // game status updates every X frames (default)
                          // affects: bots, ball
    _UPDATE_FREQUENCY;    // changed throughout game

unsigned long long updates = 0;

bool pvp = false,
     eve = false,
     debug = false;

// structures
struct paddle
{
    uint x, y;
    unsigned long long score;
} player[2];

struct _ball
{
    uint x, y;
    int8_t dx, dy;
} ball;

void generate_grid(uint grid[ROWS][COLS])
{
    for (uint y = 0; y < ROWS; y++)
    {
        for (uint x = 0; x < COLS; x++)
        {
            if (y == 0 || y == ROWS - 1)
                grid[y][x] = 1;
            else
                grid[y][x] = 0;
        }
    }
}

void draw_game(uint grid[ROWS][COLS])
{
    printf("\033[H");

    // insert players
    for (uint i = 0; i < 2; i++)
    {
        for (uint y = player[i].y; y < player[i].y + PADDLE_Y; y++)
        {
            for (uint x = player[i].x; x < player[i].x + PADDLE_X; x++)
            {
                grid[y][x] = 2;
            }
        }
    }

    // insert ball
    for (uint y = ball.y; y < ball.y + BALL_SIZE; y++)
    {
        for (uint x = ball.x; x < ball.x + BALL_SIZE; x++)
        {
            grid[y][x] = 3;
        }
    }

    // draw values
    for (uint y = 0; y < ROWS; y++)
    {
        for (uint x = 0; x < COLS; x++)
        {
            switch (grid[y][x])
            {
            case 0:
                printf(" "); // background
                break;

            case 1:
                printf("-"); // top/bottom limits
                break;

            case 2:
                printf("|"); // paddle
                break;

            case 3:
                printf("#"); // ball
                break;

            default:
                printf("?");
            }
        }
        printf("\n");
    }

    // draw scores in the middle
    uint score1_length = floor(log10(player[0].score));
    for (int i = 1; i < (COLS / 2) - (score1_length + 1); i++)
    {
        printf(" ");
    }
    printf("%d | %d", (int)player[0].score, (int)player[1].score);

    // debug stuff
    if (debug)
    {
        printf("\n");
        printf("\n Player 1: (%hu, %hu)    |    Player 2: (%hu, %hu)               ", player[0].x, player[0].y, player[1].x, player[1].y);
        printf("\n Ball: (%hu (%d), %hu (%d))                         ", ball.x, ball.dx, ball.y, ball.dy);
        printf("\n Updates: %llu  |  Game Update Frequency: %hu                     ", updates, _UPDATE_FREQUENCY);
    }
}

<<<<<<< HEAD
=======
// Moves the ball, deals with collisions, sets game speed, updates score.
>>>>>>> abf2f001
void update_ball(uint grid[ROWS][COLS])
{
    // clear previous ball position
    for (uint y = ball.y; y < ball.y + BALL_SIZE; y++)
    {
        for (uint x = ball.x; x < ball.x + BALL_SIZE; x++)
        {
            grid[y][x] = 0;
        }
    }

    // horizontal collision
    for (int i = 0; i < 2; i++)
    {
        bool near_ball = (player[i].x > COLS / 2) ?                                     // paddle is on the right?
                             (ball.x >= player[i].x - PADDLE_X)                         // right paddle
                                                  : (ball.x <= player[i].x + PADDLE_X); // left paddle

        if (near_ball)
        {
            if (ball.y >= player[i].y && ball.y <= player[i].y + PADDLE_Y)
            { // paddle hit ball
                ball.dx *= -1;
                ball.x += ball.dx;
                if (_UPDATE_FREQUENCY > 1)
                    _UPDATE_FREQUENCY--; // game gets progressively faster after each hit
            }

            else
            { // paddle missed ball
                ball.x = (COLS / 2) - BALL_SIZE;
                ball.y = (ROWS / 2) - BALL_SIZE;
                player[1].score++;
                ball.dx *= -1;

                _UPDATE_FREQUENCY = UPDATE_FREQUENCY; // reset game speed
            }
        }
    }

    // vertical collision
    if (ball.y <= 1 || ball.y + BALL_SIZE >= ROWS - 1)
        ball.dy *= -1;

    // update ball
    ball.y += ball.dy;
    ball.x += ball.dx;
}

void move_player(uint index, bool direction, uint grid[ROWS][COLS])
{
    if (!direction)
    { // move up
        if (player[index].y >= 2)
        {
            player[index].y -= 1;
            // clear grid below
            for (uint x = player[index].x; x < player[index].x + PADDLE_X; x++)
            {
                grid[player[index].y + PADDLE_Y][x] = 0;
            }
        }
        return;
    }
    // move down
    if (player[index].y + PADDLE_Y <= ROWS - 2)
    {
        player[index].y += 1;
        // clear grid above
        for (uint x = player[index].x; x < player[index].x + PADDLE_X; x++)
        {
            grid[player[index].y - 1][x] = 0;
        }
    }
}

void automate_player(unsigned int index, uint grid[ROWS][COLS])
{
    int diff = abs(player[index].x - ball.x);
    if (diff <= COLS / BOT_FOW)
    {
        bool direction = ((ball.y * 2 + BALL_SIZE) / 2 < (player[index].y * 2 + PADDLE_Y) / 2) ? 0 : 1;
        move_player(index, direction, grid);
    }
}

int run_pong(int argc, char *argv[])
{
    uint grid[ROWS][COLS];

    // init values
    player[0].x = 1;
    player[0].y = (ROWS / 2) - (PADDLE_Y / 2);
    player[0].score = 0;
    player[1].x = COLS - (PADDLE_X + 1);
    player[1].y = (ROWS / 2) - (PADDLE_Y / 2);
    player[1].score = 0;

    ball.x = COLS / 2 - BALL_SIZE;
    ball.y = ROWS / 2 - BALL_SIZE;
    ball.dx = 2;
    ball.dy = 1;

    _UPDATE_FREQUENCY = UPDATE_FREQUENCY;

    // setup terminal for  game
    printf("\033[?25l\033[2J");
    generate_grid(grid);
    draw_game(grid);
    char m;
    EnableBufferTyping();
    // begin main loop
    while (true)
    {
        monitor_clear();
        m = get_first_buffer();
        if (m)
        {
            reset_key_buffer();
            switch (m)
            {
                // first player (w-s)
            case 'w':
                move_player(0, 0, grid);
                break;
            case 's':
                move_player(0, 1, grid);
                break;
            }
        }

        if ((int)updates % (int)_UPDATE_FREQUENCY == 0)
        {
            update_ball(grid);
            if (!pvp || eve)
                automate_player(1, grid);
            if (eve)
                automate_player(0, grid);
        }
        draw_game(grid);
        updates++;
        if (has_user_pressed_esc())
        {
            return 0;
        }
        sleep_interrupt(50); // minimum 1ms delay
    }
    return 0;
}<|MERGE_RESOLUTION|>--- conflicted
+++ resolved
@@ -174,10 +174,7 @@
     }
 }
 
-<<<<<<< HEAD
-=======
 // Moves the ball, deals with collisions, sets game speed, updates score.
->>>>>>> abf2f001
 void update_ball(uint grid[ROWS][COLS])
 {
     // clear previous ball position
