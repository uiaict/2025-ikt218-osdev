--- conflicted
+++ resolved
@@ -2,13 +2,6 @@
 
 #include <libc/stdint.h>          // Include the standard integer types
 #include <libc/stddef.h>          // Include the standard size types
-#include "../src/arch/i386/print.h"
-
-<<<<<<< HEAD
-=======
-#include <libc/stdint.h>          // Include the standard integer types
-#include <libc/stddef.h>          // Include the standard size types
->>>>>>> 2dcfd71b
 
 // Function to copy memory from source to destination
 void* memcpy(void* dest, const void* src, size_t count )
