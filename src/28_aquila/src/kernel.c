
#include "gdt.h" 
#include "idt.h" 
#include "printf.h" 
#include "libc/stdbool.h"
#include "libc/stddef.h"
#include "libc/stdint.h"
#include <multiboot2.h>
#include "kernel/memory.h"
#include "kernel/pit.h"
#include "song.h"

extern uint32_t end;

<<<<<<< HEAD
=======
extern int input_start; 


>>>>>>> 1baa6966
int main(uint32_t magic, struct multiboot_info *mb_info_addr) {

    init_gdt();
    init_idt();

    init_kernel_memory(&end); // Initialize kernel memory management

    init_paging(); // Initialize paging

    print_memory_layout(); // Print the current memory layout

    init_pit();

    asm volatile("sti");
  
  // Clear previous buffer
    while (inb(0x64) & 0x01) {
        inb(0x60); 
    }

    printf("\n");
    printf("Testing malloc\n");

    // malloc something and print the address
    printf("malloc(0x1000) = 0x%x\n", malloc(0x1000));

    printf("\n");
    printf("Testing sleeping\n");
  
    int counter = 0;

    // teste sleeping

    printf("[%d]: Sleeping with busy-waiting (HIGH CPU).\n", counter);
    sleep_busy(1000);
    printf("[%d]: Slept using busy-waiting.\n", counter++);

    printf("[%d]: Sleeping with interrupts (LOW CPU).\n", counter);
    sleep_interrupt(1000);
    printf("[%d]: Slept using interrupts.\n", counter++);

<<<<<<< HEAD
    // malloc something and print the address
    printf("malloc(0x1000) = 0x%x\n", malloc(0x1000));
  
    play_music("\n");
=======
    printf("\n");

    printf("Clearing screen in 5...");
    sleep_busy(1000);
    printf("\b\b\b\b");
    printf("4...");
    sleep_busy(1000);
    printf("\b\b\b\b");
    printf("3...");
    sleep_busy(1000);
    printf("\b\b\b\b");
    printf("2...");
    sleep_busy(1000);
    printf("\b\b\b\b");
    printf("1...");
    sleep_busy(1000);


    clear_screen();


    
>>>>>>> 1baa6966
    printf("Hello, Aquila!\n");
    printf("aquila: ");
    input_start = cursor; // prevent deletion of "aquila: "

    while (1) {
        asm volatile("hlt"); 
    }
    return 0;
}<|MERGE_RESOLUTION|>--- conflicted
+++ resolved
@@ -12,12 +12,8 @@
 
 extern uint32_t end;
 
-<<<<<<< HEAD
-=======
+
 extern int input_start; 
-
-
->>>>>>> 1baa6966
 int main(uint32_t magic, struct multiboot_info *mb_info_addr) {
 
     init_gdt();
@@ -59,12 +55,6 @@
     sleep_interrupt(1000);
     printf("[%d]: Slept using interrupts.\n", counter++);
 
-<<<<<<< HEAD
-    // malloc something and print the address
-    printf("malloc(0x1000) = 0x%x\n", malloc(0x1000));
-  
-    play_music("\n");
-=======
     printf("\n");
 
     printf("Clearing screen in 5...");
@@ -84,10 +74,8 @@
 
 
     clear_screen();
+    play_music("\n");
 
-
-    
->>>>>>> 1baa6966
     printf("Hello, Aquila!\n");
     printf("aquila: ");
     input_start = cursor; // prevent deletion of "aquila: "
