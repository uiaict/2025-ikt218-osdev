--- conflicted
+++ resolved
@@ -17,7 +17,6 @@
 
     init_gdt();
     init_idt();
-<<<<<<< HEAD
 
     init_kernel_memory(&end); // Initialize kernel memory management
 
@@ -28,32 +27,27 @@
     init_pit();
 
     asm volatile("sti");
-
+  
+  // Clear previous buffer
+    while (inb(0x64) & 0x01) {
+        inb(0x60); 
+    }
+  
     int counter = 0;
 
     // teste sleeping
 
-    for (int i = 0; i < 2; i++) {
-        printf("[%d]: Sleeping with busy-waiting (HIGH CPU).\n", counter);
-        sleep_busy(1000);
-        printf("[%d]: Slept using busy-waiting.\n", counter++);
-    
-        printf("[%d]: Sleeping with interrupts (LOW CPU).\n", counter);
-        sleep_interrupt(1000);
-        printf("[%d]: Slept using interrupts.\n", counter++);
-    }
-=======
-    init_pit(100); 
+    printf("[%d]: Sleeping with busy-waiting (HIGH CPU).\n", counter);
+    sleep_busy(1000);
+    printf("[%d]: Slept using busy-waiting.\n", counter++);
 
-    // Clear previous buffer
-    while (inb(0x64) & 0x01) {
-        inb(0x60); 
-    }
-    asm volatile("sti");
-
+    printf("[%d]: Sleeping with interrupts (LOW CPU).\n", counter);
+    sleep_interrupt(1000);
+    printf("[%d]: Slept using interrupts.\n", counter++);
+  
     printf("Hello, Aquila!\n");
     printf("aquila: ");
->>>>>>> 988bc195
+
 
     while (1) {
         asm volatile("hlt"); 
