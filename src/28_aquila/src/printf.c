--- conflicted
+++ resolved
@@ -1,9 +1,6 @@
-<<<<<<< HEAD
 #include "libc/stdarg.h"
-=======
 #include "libc/stdbool.h"
 #include "libc/stddef.h"
->>>>>>> 988bc195
 #include "libc/stdint.h"
 
 #define VGA_ADDRESS 0xB8000
@@ -13,7 +10,6 @@
 volatile char *vga = (volatile char *)VGA_ADDRESS;
 int cursor = 0;
 
-<<<<<<< HEAD
 void putchar(char c) {
     if (c == '\n') {
         cursor += VGA_WIDTH - (cursor % VGA_WIDTH); // Move to start of next line
@@ -78,38 +74,4 @@
     }
 
     va_end(args);
-=======
-extern void outb(uint16_t port, uint8_t value);
-
-void update_cursor(int x, int y) {
-  uint16_t pos = y * VGA_WIDTH + x;
-  outb(0x3D4, 0x0F);
-  outb(0x3D5, (uint8_t)(pos & 0xFF));
-  outb(0x3D4, 0x0E);
-  outb(0x3D5, (uint8_t)((pos >> 8) & 0xFF));
-}
-
-void printf(const char *message) {
-  for (int i = 0; message[i] != '\0'; i++) {
-
-    if (message[i] == '\n') {
-        cursor = (cursor / VGA_WIDTH + 1) * VGA_WIDTH; // current_line = cursor / vga_width
-    }
-    else {
-        vga[cursor * 2] = message[i];
-        vga[cursor * 2 + 1] = 0x07; // Set color
-        cursor++;
-    }
-
-    // Simple scrolling logic, temp?
-    if (cursor >= VGA_WIDTH * VGA_HEIGHT) {
-        cursor = 0; 
-    }
-
-    // Update cursor position
-    int x = cursor % VGA_WIDTH;
-    int y = cursor / VGA_WIDTH;
-    update_cursor(x, y);
-  }
->>>>>>> 988bc195
 }