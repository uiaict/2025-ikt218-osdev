{
    "cmake.buildDirectory": "${workspaceFolder}/build/12_summernerds",
    "cmake.sourceDirectory": "/workspaces/2025-ikt218-osdev/src/12_summernerds",
    "cmake.useCMakePresets": "never",
    "C_Cpp.errorSquiggles": "disabled",
    "files.associations": {
        "*.asm": "wat",
        "cstddef": "cpp",
        "*.tcc": "cpp",
        "*.ipp": "cpp",
        "stdbool.h": "c",
        "stddef.h": "c",
        "stdio.h": "c",
        "stdint.h": "c",
        "system.h": "c",
        "multiboot2.h": "c",
        "interrupts.h": "c",
        "memory.h": "c",
        "limits.h": "c",
        "screen.h": "c",
        "print.h": "c",
        "isr.h": "c",
        "io.h": "c",
        "keyboard.h": "c",
        "irq.h": "c",
        "string.h": "c",
        "gdt.h": "c",
<<<<<<< HEAD
        "interuptregister.h": "c"
=======
        "pit.h": "c"
>>>>>>> 2dcfd71b
    }

}<|MERGE_RESOLUTION|>--- conflicted
+++ resolved
@@ -25,11 +25,8 @@
         "irq.h": "c",
         "string.h": "c",
         "gdt.h": "c",
-<<<<<<< HEAD
+        "pit.h": "c",
         "interuptregister.h": "c"
-=======
-        "pit.h": "c"
->>>>>>> 2dcfd71b
     }
 
 }