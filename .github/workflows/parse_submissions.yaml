--- conflicted
+++ resolved
@@ -1,137 +1,64 @@
-<<<<<<< HEAD
-name: Deploy operating systems
-
-
-on:
-  # Runs on pushes targeting the default branch
-  workflow_run:
-    workflows: [ "Operating Systems Pipeline" ]
-    branches: [ "master" ]
-    types:
-      - completed
-
-  # Allows you to run this workflow manually from the Actions tab
-  workflow_dispatch:
-
-# Sets permissions of the GITHUB_TOKEN to allow deployment to GitHub Pages
-permissions:
-  contents: read
-  pages: write
-  id-token: write
-
-# Allow one concurrent deployment
-concurrency:
-  group: "pages"
-  cancel-in-progress: true
-
-jobs:
-  # Build job
-  build:
-    runs-on: ubuntu-latest
-    steps:
-      - name: Checkout
-        uses: actions/checkout@v3
-
-      - name: Install python
-        uses: actions/setup-python@v4
-        with:
-          python-version: '3.10'
-
-
-      - name: Install dependencies
-        run: python3 -m pip install .github/web
-
-
-      - name: Build with Python and Jinja2
-        run: mkdir -p ./_site && python3 .github/web/web/compile.py
-
-      - name: Copy static files to _site
-        run: cp -r .github/web/web/static/* ./_site
-
-      - name: Setup Pages
-        id: pages
-        uses: actions/configure-pages@v2
-
-      - name: Upload artifact
-        uses: actions/upload-pages-artifact@v1
-
-  # Deployment job
-  deploy:
-    environment:
-      name: github-pages
-      url: ${{ steps.deployment.outputs.page_url }}
-    runs-on: ubuntu-latest
-    needs: build
-    steps:
-      - name: Deploy to GitHub Pages
-        id: deployment
-        uses: actions/deploy-pages@v1
-=======
-name: Deploy operating systems
-
-
-on:
-  # Runs on pushes targeting the default branch
-  workflow_run:
-    workflows: [ "Operating Systems Pipeline" ]
-    branches: [ "master" ]
-    types:
-      - completed
-
-  # Allows you to run this workflow manually from the Actions tab
-  workflow_dispatch:
-
-# Sets permissions of the GITHUB_TOKEN to allow deployment to GitHub Pages
-permissions:
-  contents: read
-  pages: write
-  id-token: write
-
-# Allow one concurrent deployment
-concurrency:
-  group: "pages"
-  cancel-in-progress: true
-
-jobs:
-  # Build job
-  build:
-    runs-on: ubuntu-latest
-    steps:
-      - name: Checkout
-        uses: actions/checkout@v4
-
-      - name: Install python
-        uses: actions/setup-python@v4
-        with:
-          python-version: '3.10'
-
-
-      - name: Install dependencies
-        run: python3 -m pip install .github/web
-
-
-      - name: Build with Python and Jinja2
-        run: mkdir -p ./_site && python3 .github/web/web/compile.py
-
-      - name: Copy static files to _site
-        run: cp -r .github/web/web/static/* ./_site
-
-      - name: Setup Pages
-        id: pages
-        uses: actions/configure-pages@v4
-
-      - name: Upload artifact
-        uses: actions/upload-pages-artifact@v3
-
-  # Deployment job
-  deploy:
-    environment:
-      name: github-pages
-      url: ${{ steps.deployment.outputs.page_url }}
-    runs-on: ubuntu-latest
-    needs: build
-    steps:
-      - name: Deploy to GitHub Pages
-        id: deployment
-        uses: actions/deploy-pages@v4
->>>>>>> a1b6cdba
+name: Deploy operating systems
+
+on:
+  # Runs on pushes targeting the default branch
+  workflow_run:
+    workflows: [ "Operating Systems Pipeline" ]
+    branches: [ "master" ]
+    types:
+      - completed
+
+  # Allows you to run this workflow manually from the Actions tab
+  workflow_dispatch:
+
+# Sets permissions of the GITHUB_TOKEN to allow deployment to GitHub Pages
+permissions:
+  contents: read
+  pages: write
+  id-token: write
+
+# Allow one concurrent deployment
+concurrency:
+  group: "pages"
+  cancel-in-progress: true
+
+jobs:
+  # Build job
+  build:
+    runs-on: ubuntu-latest
+    steps:
+      - name: Checkout
+        uses: actions/checkout@v4
+
+      - name: Install python
+        uses: actions/setup-python@v4
+        with:
+          python-version: '3.10'
+
+      - name: Install dependencies
+        run: python3 -m pip install .github/web
+
+      - name: Build with Python and Jinja2
+        run: mkdir -p ./_site && python3 .github/web/web/compile.py
+
+      - name: Copy static files to _site
+        run: cp -r .github/web/web/static/* ./_site
+
+      - name: Setup Pages
+        id: pages
+        uses: actions/configure-pages@v4
+
+      - name: Upload artifact
+        uses: actions/upload-pages-artifact@v3
+
+  # Deployment job
+  deploy:
+    environment:
+      name: github-pages
+      url: ${{ steps.deployment.outputs.page_url }}
+    runs-on: ubuntu-latest
+    needs: build
+    steps:
+      - name: Deploy to GitHub Pages
+        id: deployment
+        uses: actions/deploy-pages@v4